/*
 * This Source Code Form is subject to the terms of the Mozilla Public
 * License, v. 2.0. If a copy of the MPL was not distributed with this
 * file, You can obtain one at http://mozilla.org/MPL/2.0/.*
 */
use crate::api_error::ApiError;
use crate::client::Client;
use crate::device;
use crate::device::{Device, DeviceHandle};
use async_trait::async_trait;
use std::collections::HashMap;
use std::sync::Arc;
use std::time::Duration;
use tokio::sync::Mutex;
use webthings_gateway_ipc_types::{
    AdapterRemoveDeviceResponseMessageData, AdapterUnloadResponseMessageData,
    Device as DeviceDescription, DeviceAddedNotificationMessageData, DeviceWithoutId, Message,
};

<<<<<<< HEAD
#[async_trait(?Send)]
pub trait Adapter {
    fn get_adapter_handle(&mut self) -> &mut AdapterHandle;
=======
#[async_trait]
pub trait Adapter: Send {
    fn get_adapter_handle(&self) -> &AdapterHandle;
>>>>>>> 4fa83508

    async fn on_device_saved(
        &mut self,
        _id: String,
        _device_description: DeviceWithoutId,
    ) -> Result<(), String> {
        Ok(())
    }

    async fn on_start_pairing(&mut self, _timeout: Duration) -> Result<(), String> {
        Ok(())
    }

    async fn on_cancel_pairing(&mut self) -> Result<(), String> {
        Ok(())
    }

    async fn on_remove_device(&mut self, _device_id: String) -> Result<(), String> {
        Ok(())
    }
}

pub trait DeviceBuilder<T: Device> {
    fn build(self, device_handle: DeviceHandle) -> T;
    fn description(&self) -> DeviceDescription;
}

#[derive(Clone)]
pub struct AdapterHandle {
    client: Arc<Mutex<dyn Client>>,
    pub plugin_id: String,
    pub adapter_id: String,
    devices: HashMap<String, Arc<Mutex<dyn Device>>>,
}

impl AdapterHandle {
    pub fn new(client: Arc<Mutex<dyn Client>>, plugin_id: String, adapter_id: String) -> Self {
        Self {
            client,
            plugin_id,
            adapter_id,
            devices: HashMap::new(),
        }
    }

    pub async fn add_device<D, B>(&mut self, device_builder: B) -> Result<Arc<Mutex<D>>, ApiError>
    where
        D: Device + 'static,
        B: DeviceBuilder<D>,
    {
        let device_description = device_builder.description();

        let message: Message = DeviceAddedNotificationMessageData {
            plugin_id: self.plugin_id.clone(),
            adapter_id: self.adapter_id.clone(),
            device: device_description.clone(),
        }
        .into();

        self.client.lock().await.send_message(&message).await?;

        let id = device_description.id.clone();

        let device_handle = device::DeviceHandle::new(
            self.client.clone(),
            self.plugin_id.clone(),
            self.adapter_id.clone(),
            device_description,
        );

        let device = Arc::new(Mutex::new(device_builder.build(device_handle)));

        self.devices.insert(id, device.clone());

        Ok(device)
    }

    pub fn get_device(&self, id: &str) -> Option<Arc<Mutex<dyn Device>>> {
        self.devices.get(id).cloned()
    }

    pub async fn unload(&self) -> Result<(), ApiError> {
        let message: Message = AdapterUnloadResponseMessageData {
            plugin_id: self.plugin_id.clone(),
            adapter_id: self.adapter_id.clone(),
        }
        .into();

        self.client.lock().await.send_message(&message).await
    }

    pub async fn remove_device(&mut self, device_id: &str) -> Result<(), String> {
        self.devices.remove(device_id);

        let message: Message = AdapterRemoveDeviceResponseMessageData {
            plugin_id: self.plugin_id.clone(),
            adapter_id: self.adapter_id.clone(),
            device_id: device_id.to_owned(),
        }
        .into();

        self.client
            .lock()
            .await
            .send_message(&message)
            .await
            .map_err(|err| format!("Could not send response: {}", err))
    }
}

#[cfg(test)]
mod tests {
    use crate::{
        adapter::{AdapterHandle, DeviceBuilder},
        client::MockClient,
        device::{Device, DeviceHandle},
    };
    use std::sync::Arc;
    use tokio::sync::Mutex;
    use webthings_gateway_ipc_types::{Device as DeviceDescription, Message};

    struct MockDevice {
        device_handle: DeviceHandle,
    }

    impl MockDevice {
        pub fn new(device_handle: DeviceHandle) -> Self {
            MockDevice { device_handle }
        }
    }

    impl Device for MockDevice {
        fn borrow_device_handle(&mut self) -> &mut DeviceHandle {
            &mut self.device_handle
        }
    }

    struct MockDeviceBuilder {
        device_id: String,
    }

    impl MockDeviceBuilder {
        pub fn new(device_id: String) -> Self {
            Self { device_id }
        }
    }

    impl DeviceBuilder<MockDevice> for MockDeviceBuilder {
        fn build(self, device_handle: DeviceHandle) -> MockDevice {
            MockDevice::new(device_handle)
        }

        fn description(&self) -> DeviceDescription {
            DeviceDescription {
                at_context: None,
                at_type: None,
                id: self.device_id.clone(),
                title: None,
                description: None,
                properties: None,
                actions: None,
                events: None,
                links: None,
                base_href: None,
                pin: None,
                credentials_required: None,
            }
        }
    }

    #[tokio::test]
    async fn test_add_device() {
        let plugin_id = String::from("plugin_id");
        let adapter_id = String::from("adapter_id");
        let device_id = String::from("device_id");
        let client = Arc::new(Mutex::new(MockClient::new()));
        let mut adapter = AdapterHandle::new(client.clone(), plugin_id.clone(), adapter_id.clone());

        let device_builder = MockDeviceBuilder::new(device_id.clone());
        let expected_description = device_builder.description();

        client
            .lock()
            .await
            .expect_send_message()
            .withf(move |msg| match msg {
                Message::DeviceAddedNotification(msg) => {
                    msg.data.plugin_id == plugin_id
                        && msg.data.adapter_id == adapter_id
                        && msg.data.device == expected_description
                }
                _ => false,
            })
            .times(1)
            .returning(|_| Ok(()));

        adapter.add_device(device_builder).await.unwrap();

        assert!(adapter.get_device(&device_id).is_some())
    }

    #[tokio::test]
    async fn test_unload() {
        let plugin_id = String::from("plugin_id");
        let adapter_id = String::from("adapter_id");
        let client = Arc::new(Mutex::new(MockClient::new()));
        let adapter = AdapterHandle::new(client.clone(), plugin_id.clone(), adapter_id.clone());

        client
            .lock()
            .await
            .expect_send_message()
            .withf(move |msg| match msg {
                Message::AdapterUnloadResponse(msg) => {
                    msg.data.plugin_id == plugin_id && msg.data.adapter_id == adapter_id
                }
                _ => false,
            })
            .times(1)
            .returning(|_| Ok(()));

        adapter.unload().await.unwrap();
    }
}<|MERGE_RESOLUTION|>--- conflicted
+++ resolved
@@ -17,15 +17,9 @@
     Device as DeviceDescription, DeviceAddedNotificationMessageData, DeviceWithoutId, Message,
 };
 
-<<<<<<< HEAD
-#[async_trait(?Send)]
-pub trait Adapter {
-    fn get_adapter_handle(&mut self) -> &mut AdapterHandle;
-=======
 #[async_trait]
 pub trait Adapter: Send {
-    fn get_adapter_handle(&self) -> &AdapterHandle;
->>>>>>> 4fa83508
+    fn get_adapter_handle(&mut self) -> &mut AdapterHandle;
 
     async fn on_device_saved(
         &mut self,
